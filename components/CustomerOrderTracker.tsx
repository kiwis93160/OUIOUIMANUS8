--- conflicted
+++ resolved
@@ -308,15 +308,11 @@
                 <p className={`text-center font-semibold mb-8 ${variant === 'hero' ? 'text-gray-300' : 'text-gray-500'}`}>Commande #{order.id.slice(-6)}</p>
 
                 <div className="mb-8">
-<<<<<<< HEAD
                     <div
                         className={`flex items-start sm:items-center justify-between gap-3 sm:gap-4 px-2 ${
                             steps.length > 3 ? 'flex-wrap sm:flex-nowrap' : ''
                         }`}
                     >
-=======
-                    <div className={`flex items-start sm:items-center justify-between gap-3 sm:gap-4 px-2 ${steps.length > 3 ? 'flex-wrap sm:flex-nowrap' : ''}`}>
->>>>>>> f9d2fff8
                         {steps.map((step, index) => {
                             const isActive = index === currentStep;
                             const isFinalStep = index === steps.length - 1;
@@ -325,7 +321,6 @@
                             return (
                                 <React.Fragment key={step.name}>
                                     <div className="flex flex-col items-center text-center">
-<<<<<<< HEAD
                                         <div
                                             className={`flex items-center justify-center w-12 h-12 sm:w-16 sm:h-16 rounded-full border-4 transition-all duration-500 ${
                                                 isCompleted
@@ -356,28 +351,6 @@
                                             {step.description}
                                         </p>
                                     </div>
-=======
-                                        <div className={`flex items-center justify-center w-12 h-12 sm:w-16 sm:h-16 rounded-full border-4 transition-all duration-500 ${
-                                            isCompleted ? 'bg-green-500 border-green-300' :
-                                            isActive ? 'bg-blue-600 border-blue-400 animate-pulse' :
-                                            'bg-gray-400 border-gray-300'
-                                        }`}>
-                                            <step.icon className={`w-6 h-6 sm:w-8 sm:h-8 ${variant === 'hero' ? 'text-white' : 'text-white'}`} />
-                                        </div>
-                                    <p className={`mt-2 text-xs sm:text-sm font-semibold ${
-                                        isCompleted || isActive ? `${variant === 'hero' ? 'text-white' : 'text-gray-800'}` : `${variant === 'hero' ? 'text-gray-400' : 'text-gray-400'}`
-                                    }`}>{step.name}</p>
-                                    <p
-                                        className={`mt-1 text-[11px] sm:text-xs leading-snug ${
-                                            isCompleted || isActive
-                                                ? `${variant === 'hero' ? 'text-gray-200' : 'text-gray-600'}`
-                                                : `${variant === 'hero' ? 'text-gray-400' : 'text-gray-400'}`
-                                        }`}
-                                    >
-                                        {step.description}
-                                    </p>
-                                </div>
->>>>>>> f9d2fff8
                                 {index < steps.length - 1 && (
                                     <div className="flex-1 flex items-center mx-2 sm:mx-4" aria-hidden>
                                         <div
@@ -520,28 +493,6 @@
                     }
 
                     .tracker-gauge-glow {
-<<<<<<< HEAD
-                        position: absolute;
-                        inset: -6px;
-                        background: radial-gradient(circle at center, rgba(255, 255, 255, 0.4), rgba(255, 255, 255, 0));
-                        animation: tracker-gauge-glow 1.6s ease-in-out infinite;
-                        pointer-events: none;
-                    }
-
-                    @keyframes tracker-gauge-fill-grow {
-                        0% { transform: scaleX(0); }
-                        100% { transform: scaleX(1); }
-                    }
-
-                    @keyframes tracker-gauge-cycle {
-                        0% { background-position: 0% 50%; }
-                        100% { background-position: 200% 50%; }
-                    }
-
-                    @keyframes tracker-gauge-glow {
-                        0%, 100% { opacity: 0.45; }
-                        50% { opacity: 0.85; }
-=======
                         position: absolute;
                         inset: -6px;
                         background: radial-gradient(circle at center, rgba(255, 255, 255, 0.4), rgba(255, 255, 255, 0));
@@ -599,56 +550,6 @@
                             transform: translateY(0) scale(0.99);
                             filter: brightness(0.92);
                             opacity: 0.55;
-                        }
->>>>>>> f9d2fff8
-                    }
-
-                    .promo-banner {
-                        position: relative;
-                        isolation: isolate;
-<<<<<<< HEAD
-                        animation: promo-banner-blink 2.2s ease-in-out infinite;
-=======
-                        animation: promo-banner-blink 2.8s ease-in-out infinite;
->>>>>>> f9d2fff8
-                    }
-
-                    .promo-banner::before {
-                        content: '';
-                        position: absolute;
-                        inset: 0;
-                        background: linear-gradient(120deg, rgba(255, 255, 255, 0.22), rgba(255, 255, 255, 0));
-                        opacity: 0.45;
-                        pointer-events: none;
-                    }
-
-                    .promo-banner > * {
-                        position: relative;
-                        z-index: 1;
-                    }
-
-                    @keyframes promo-banner-blink {
-                        0%, 100% {
-                            transform: translateY(0) scale(1);
-                            filter: brightness(1);
-<<<<<<< HEAD
-                            opacity: 0.85;
-                        }
-                        45% {
-                            transform: translateY(-2px) scale(1.02);
-                            filter: brightness(1.18);
-                            opacity: 1;
-                        }
-                        60% {
-                            transform: translateY(0) scale(0.99);
-                            filter: brightness(0.92);
-                            opacity: 0.55;
-=======
-                        }
-                        50% {
-                            transform: translateY(-2px) scale(1.01);
-                            filter: brightness(1.12);
->>>>>>> f9d2fff8
                         }
                     }
 
