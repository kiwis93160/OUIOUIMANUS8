--- conflicted
+++ resolved
@@ -109,18 +109,6 @@
 
     const currentStep = useMemo(() => getCurrentStepIndex(order), [order, getCurrentStepIndex]);
 
-<<<<<<< HEAD
-=======
-    const progressTarget = useMemo(() => {
-        if (currentStep < 0) {
-            return 0;
-        }
-
-        const normalizedStep = Math.min(currentStep + 1, steps.length);
-        return steps.length === 0 ? 0 : (normalizedStep / steps.length) * 100;
-    }, [currentStep, steps.length]);
-
->>>>>>> 3e2af890
     const nextStepLabel = useMemo(() => {
         if (currentStep < 0) {
             return steps[0]?.name ?? '';
@@ -131,13 +119,6 @@
         return steps[currentStep + 1]?.name ?? '';
     }, [currentStep, steps]);
 
-<<<<<<< HEAD
-=======
-    useEffect(() => {
-        setProgressAnimationKey(prev => prev + 1);
-    }, [progressTarget]);
-
->>>>>>> 3e2af890
     useEffect(() => {
         let isMounted = true;
         let interval: ReturnType<typeof setInterval> | null = null;
@@ -327,7 +308,6 @@
                 <h2 className={`text-3xl font-bold text-center mb-2 ${variant === 'hero' ? 'text-white' : 'text-gray-800'}`}>Suivi de votre commande</h2>
                 <p className={`text-center font-semibold mb-8 ${variant === 'hero' ? 'text-gray-300' : 'text-gray-500'}`}>Commande #{order.id.slice(-6)}</p>
 
-<<<<<<< HEAD
                 <div className="mb-8">
                     <div className={`flex items-start sm:items-center justify-between gap-3 sm:gap-4 px-2 ${steps.length > 3 ? 'flex-wrap sm:flex-nowrap' : ''}`}>
                         {steps.map((step, index) => {
@@ -345,40 +325,6 @@
                                         }`}>
                                             <step.icon className={`w-6 h-6 sm:w-8 sm:h-8 ${variant === 'hero' ? 'text-white' : 'text-white'}`} />
                                         </div>
-=======
-                <div className="mb-10">
-                    <div className={`tracker-progress-container ${variant === 'hero' ? 'tracker-progress-hero' : 'tracker-progress-default'}`}>
-                        <div
-                            key={progressAnimationKey}
-                            className="tracker-progress-fill"
-                            style={{ ['--tracker-progress-target' as string]: `${progressTarget}%` }}
-                        >
-                            <span className="tracker-progress-glow" />
-                        </div>
-                    </div>
-                    <div className={`mt-3 flex items-center justify-between text-xs sm:text-sm font-semibold ${variant === 'hero' ? 'text-gray-200' : 'text-gray-600'}`}>
-                        <span>{currentStep < 0 ? 'En attente de traitement' : `Étape actuelle : ${steps[currentStep]?.name}`}</span>
-                        <span>{currentStep >= steps.length - 1 ? 'Commande finalisée' : `Prochaine étape : ${nextStepLabel}`}</span>
-                    </div>
-                </div>
-
-                <div className="flex items-center mb-10 px-2">
-                    {steps.map((step, index) => {
-                        const isActive = index === currentStep;
-                        const isFinalStep = index === steps.length - 1;
-                        const isCompleted = index < currentStep || (isFinalStep && isOrderCompleted);
-                        
-                        return (
-                            <React.Fragment key={step.name}>
-                                <div className="flex flex-col items-center text-center">
-                                    <div className={`flex items-center justify-center w-12 h-12 sm:w-16 sm:h-16 rounded-full border-4 transition-all duration-500 ${
-                                        isCompleted ? 'bg-green-500 border-green-300' :
-                                        isActive ? 'bg-blue-600 border-blue-400 animate-pulse' :
-                                        'bg-gray-400 border-gray-300'
-                                    }`}>
-                                        <step.icon className={`w-6 h-6 sm:w-8 sm:h-8 ${variant === 'hero' ? 'text-white' : 'text-white'}`} />
-                                    </div>
->>>>>>> 3e2af890
                                     <p className={`mt-2 text-xs sm:text-sm font-semibold ${
                                         isCompleted || isActive ? `${variant === 'hero' ? 'text-white' : 'text-gray-800'}` : `${variant === 'hero' ? 'text-gray-400' : 'text-gray-400'}`
                                     }`}>{step.name}</p>
@@ -813,76 +759,7 @@
                         </div>
                     )}
 
-<<<<<<< HEAD
                     {!isTakeawayOrder && promotionsSection}
-=======
-                    {hasAppliedPromotions && (
-                        <div className="space-y-2">
-                            <p className={`text-sm font-semibold ${variant === 'hero' ? 'text-green-300' : 'text-green-700'}`}>
-                                Promotions appliquées
-                            </p>
-                            <div className="flex flex-nowrap gap-4 overflow-x-auto pb-2 pt-1">
-                                {order.applied_promotions!.map((promotion, index) => {
-                                    const promoConfig = typeof promotion.config === 'object' && promotion.config !== null
-                                        ? (promotion.config as Record<string, unknown>)
-                                        : undefined;
-                                    const promoCode = promoConfig?.promo_code as string | undefined;
-                                    const visuals = promotion.visuals || null;
-                                    const bannerImage = visuals?.banner_image || visuals?.banner_url;
-                                    const bannerText = visuals?.banner_text || undefined;
-                                    const discountAmount = promotion.discount_amount || 0;
-                                    const scheme = promotionColorSchemes[index % promotionColorSchemes.length];
-
-                                    return (
-                                        <div
-                                            key={`${promotion.promotion_id}-${promotion.name}`}
-                                            className={`promo-banner flex min-w-[260px] flex-shrink-0 items-center gap-4 overflow-hidden rounded-2xl border bg-gradient-to-r p-3 sm:p-4 text-white shadow-lg ${scheme.gradient} ${scheme.border} ${scheme.glow}`}
-                                            aria-label={`Promotion ${promotion.name}`}
-                                        >
-                                            <div className="relative h-16 w-28 flex-shrink-0 overflow-hidden rounded-xl bg-white/15">
-                                                {bannerImage ? (
-                                                    <>
-                                                        <img
-                                                            src={bannerImage}
-                                                            alt={bannerText || promotion.name}
-                                                            className="h-full w-full object-cover opacity-95"
-                                                        />
-                                                        {bannerText && (
-                                                            <div className="absolute bottom-1 left-1 right-1 rounded bg-black/60 px-1 py-0.5 text-[10px] font-semibold uppercase tracking-wide">
-                                                                {bannerText}
-                                                            </div>
-                                                        )}
-                                                    </>
-                                                ) : (
-                                                    <div className="flex h-full w-full items-center justify-center px-2 text-center text-[11px] font-semibold leading-tight text-white">
-                                                        {promotion.name}
-                                                    </div>
-                                                )}
-                                            </div>
-                                            <div className="flex flex-1 flex-col text-left">
-                                                {(!bannerImage || !bannerText) && (
-                                                    <span className="text-sm font-semibold tracking-wide text-white">
-                                                        {promotion.name}
-                                                    </span>
-                                                )}
-                                                {promoCode && (
-                                                    <span className="text-[11px] font-medium uppercase tracking-wide text-white/80">
-                                                        Code: {promoCode}
-                                                    </span>
-                                                )}
-                                            </div>
-                                            <div className="text-right">
-                                                <span className="block text-sm font-bold text-white">
-                                                    -{formatCurrencyCOP(discountAmount)}
-                                                </span>
-                                            </div>
-                                        </div>
-                                    );
-                                })}
-                            </div>
-                        </div>
-                    )}
->>>>>>> 3e2af890
 
                     {totalDiscount > 0 && (
                         <div className={`flex justify-between ${variant === 'hero' ? 'text-green-200' : 'text-green-700'}`}>
