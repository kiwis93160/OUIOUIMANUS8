--- conflicted
+++ resolved
@@ -1,6 +1,5 @@
 {
   "compilerOptions": {
-<<<<<<< HEAD
     "strict": true,
     "noUnusedLocals": true,
     "noUnusedParameters": true,
@@ -18,31 +17,6 @@
     "isolatedModules": true,
     "noEmit": true,
     "jsx": "react-jsx"
-=======
-    "target": "ES2022",
-    "experimentalDecorators": true,
-    "useDefineForClassFields": false,
-    "module": "ESNext",
-    "lib": ["ES2022", "DOM", "DOM.Iterable"],
-    "skipLibCheck": true,
-    "types": ["node", "vitest"],
-    "moduleResolution": "bundler",
-    "isolatedModules": true,
-    "moduleDetection": "force",
-    "allowJs": true,
-    "jsx": "react-jsx",
-    "paths": {
-      "@/*": ["./*"]
-    },
-    "allowImportingTsExtensions": true,
-    "noEmit": true,
-    "strict": true,
-    "noUnusedLocals": true,
-    "noUnusedParameters": true,
-    "noFallthroughCasesInSwitch": true,
-    "noImplicitReturns": true,
-    "noUncheckedIndexedAccess": true
->>>>>>> ee6fd80f
   },
   "include": ["**/*.ts", "**/*.tsx"],
   "exclude": ["node_modules", "dist"]
