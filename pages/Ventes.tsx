--- conflicted
+++ resolved
@@ -372,7 +372,6 @@
   const handleSeatGuestsKeyDown = useCallback((event: React.KeyboardEvent<HTMLInputElement>) => {
     if (event.ctrlKey || event.metaKey || event.altKey) {
       return;
-<<<<<<< HEAD
     }
 
     const allowedKeys = ['Backspace', 'Delete', 'ArrowLeft', 'ArrowRight', 'Tab', 'Enter', 'Home', 'End'];
@@ -384,19 +383,6 @@
     if (!/^\d$/.test(event.key)) {
       event.preventDefault();
     }
-=======
-    }
-
-    const allowedKeys = ['Backspace', 'Delete', 'ArrowLeft', 'ArrowRight', 'Tab', 'Enter', 'Home', 'End'];
-
-    if (allowedKeys.includes(event.key)) {
-      return;
-    }
-
-    if (!/^\d$/.test(event.key)) {
-      event.preventDefault();
-    }
->>>>>>> bcc3aa6d
   }, []);
 
   const handleSeatGuestsPaste = useCallback(
