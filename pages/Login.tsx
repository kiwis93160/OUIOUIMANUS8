--- conflicted
+++ resolved
@@ -803,13 +803,8 @@
           <div className="section-inner">
             <div className="mx-auto max-w-6xl">
               <div className="grid items-start gap-12 lg:grid-cols-[minmax(0,1fr)_minmax(0,1.1fr)]">
-<<<<<<< HEAD
                 <div className="flex flex-col gap-10 lg:h-[420px]">
                   <div className="text-center">
-=======
-                <div className="flex flex-col gap-10 lg:h-[420px] lg:max-h-[420px]">
-                  <div className="space-y-2 text-center">
->>>>>>> 3f43412c
                     {renderRichTextElement(
                       'findUs.title',
                       'h2',
@@ -825,21 +820,11 @@
                     </p>
                   </div>
 
-<<<<<<< HEAD
                   <div className="grid gap-4 lg:h-full lg:grid-rows-[repeat(3,minmax(0,1fr))] lg:overflow-hidden">
                     <article className="flex flex-col justify-between gap-6 rounded-3xl border border-white/40 bg-white/15 p-6 backdrop-blur">
                       <div className="flex items-start gap-4">
                         <MapPin className="h-7 w-7 flex-shrink-0 text-white" />
                         <div className="space-y-3">
-=======
-                  <div className="grid gap-4 lg:h-full lg:grid-rows-3 lg:overflow-y-auto">
-                    <article className="flex flex-col justify-between gap-4 rounded-3xl border border-gray-200 bg-white/80 p-6 shadow-lg backdrop-blur-sm">
-                      <div className="flex items-start gap-4">
-                        <span className="inline-flex h-12 w-12 flex-shrink-0 items-center justify-center rounded-2xl">
-                          <MapPin className="h-7 w-7 text-white drop-shadow-[0_2px_8px_rgba(0,0,0,0.35)]" />
-                        </span>
-                        <div className="space-y-2">
->>>>>>> 3f43412c
                           {renderRichTextElement(
                             'findUs.addressLabel',
                             'h3',
@@ -862,19 +847,10 @@
                       </div>
                     </article>
 
-<<<<<<< HEAD
                     <article className="flex flex-col justify-between gap-6 rounded-3xl border border-white/40 bg-white/15 p-6 backdrop-blur">
                       <div className="flex items-start gap-4">
                         <Clock className="h-7 w-7 flex-shrink-0 text-white" />
                         <div className="space-y-3">
-=======
-                    <article className="flex flex-col justify-between gap-4 rounded-3xl border border-gray-200 bg-white/80 p-6 shadow-lg backdrop-blur-sm">
-                      <div className="flex items-start gap-4">
-                        <span className="inline-flex h-12 w-12 flex-shrink-0 items-center justify-center rounded-2xl">
-                          <Clock className="h-7 w-7 text-white drop-shadow-[0_2px_8px_rgba(0,0,0,0.35)]" />
-                        </span>
-                        <div className="space-y-2">
->>>>>>> 3f43412c
                           {renderRichTextElement(
                             'findUs.hoursLabel',
                             'h3',
@@ -897,21 +873,11 @@
                       </div>
                     </article>
 
-<<<<<<< HEAD
                     <article className="flex flex-col justify-between gap-6 rounded-3xl border border-white/40 bg-white/15 p-6 backdrop-blur">
                       <div className="flex flex-col gap-4">
                         <div className="flex items-start gap-4">
                           <Phone className="h-7 w-7 flex-shrink-0 text-white" />
                           <div className="flex-1 space-y-4">
-=======
-                    <article className="flex flex-col justify-between gap-4 rounded-3xl border border-gray-200 bg-white/80 p-6 shadow-lg backdrop-blur-sm">
-                      <div className="flex flex-col gap-4">
-                        <div className="flex items-start gap-4">
-                          <span className="inline-flex h-12 w-12 flex-shrink-0 items-center justify-center rounded-2xl">
-                            <Phone className="h-7 w-7 text-white drop-shadow-[0_2px_8px_rgba(0,0,0,0.35)]" />
-                          </span>
-                          <div className="flex-1 space-y-3">
->>>>>>> 3f43412c
                             {renderRichTextElement(
                               'findUs.cityLabel',
                               'h3',
@@ -929,11 +895,7 @@
                                 href={`tel:${whatsappTestNumber}`}
                                 className="inline-flex items-center gap-2 text-gray-900 transition hover:text-orange-500"
                               >
-<<<<<<< HEAD
                                 <Phone className="h-5 w-5 text-white" />
-=======
-                                <Phone className="h-5 w-5 text-white drop-shadow-[0_2px_8px_rgba(0,0,0,0.35)]" />
->>>>>>> 3f43412c
                                 {whatsappTestNumber}
                               </a>
                               <a
@@ -942,20 +904,12 @@
                                 rel="noopener noreferrer"
                                 className="inline-flex items-center gap-2 rounded-full bg-green-500 px-4 py-2 text-sm font-semibold text-white transition hover:bg-green-600"
                               >
-<<<<<<< HEAD
                                 <MessageCircle className="h-5 w-5 text-white" />
-=======
-                                <MessageCircle className="h-5 w-5 text-white drop-shadow-[0_2px_8px_rgba(0,0,0,0.35)]" />
->>>>>>> 3f43412c
                                 WhatsApp
                               </a>
                             </div>
                             <div className="flex items-start gap-2">
-<<<<<<< HEAD
                               <Mail className="mt-1 h-5 w-5 flex-shrink-0 text-white" />
-=======
-                              <Mail className="mt-1 h-5 w-5 text-white drop-shadow-[0_2px_8px_rgba(0,0,0,0.35)]" />
->>>>>>> 3f43412c
                               <div className="min-w-0">
                                 {renderRichTextElement(
                                   'findUs.city',
@@ -1002,11 +956,7 @@
                       className="mt-4 inline-flex items-center gap-2 text-sm font-semibold text-orange-600 transition hover:text-orange-500"
                       style={getElementBodyTextStyle('findUs.mapLabel')}
                     >
-<<<<<<< HEAD
                       <MapPin className="h-4 w-4 text-white" />
-=======
-                      <MapPin className="h-4 w-4" />
->>>>>>> 3f43412c
                       {renderRichTextElement(
                         'findUs.mapLabel',
                         'span',
