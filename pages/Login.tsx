--- conflicted
+++ resolved
@@ -814,7 +814,6 @@
           className="section section-surface py-14 sm:py-16"
           style={{ ...findUsBackgroundStyle, ...findUsTextStyle }}
         >
-<<<<<<< HEAD
           <div className="section-inner section-inner--wide section-inner--center">
             {renderRichTextElement(
               'findUs.title',
@@ -897,152 +896,6 @@
                         style: getElementTextStyle('findUs.cityLabel'),
                       },
                       findUs.cityLabel,
-=======
-          <div className="section-inner">
-            <div className="mx-auto flex w-full max-w-6xl flex-col gap-12 lg:flex-row lg:items-start">
-              <div className="flex w-full flex-col gap-10 lg:max-w-[420px] xl:max-w-[460px]">
-                {renderRichTextElement(
-                  'findUs.title',
-                  'h2',
-                  {
-                    className:
-                      'text-left text-[clamp(2.5rem,5vw,3.75rem)] font-extrabold tracking-tight text-gray-900',
-                    style: getElementTextStyle('findUs.title'),
-                  },
-                  findUs.title,
-                )}
-
-                <div className="space-y-6">
-                  <article className="rounded-[24px] border border-white/70 bg-white/75 p-3 shadow-[0_24px_48px_-30px_rgba(15,23,42,0.5)] backdrop-blur">
-                    <div className="flex items-start gap-3">
-                      <div className="flex h-10 w-10 flex-shrink-0 items-center justify-center rounded-2xl bg-orange-500 text-white">
-                        <MapPin className="h-5 w-5" />
-                      </div>
-                      <div className="flex-1 space-y-2">
-                        {renderRichTextElement(
-                          'findUs.addressLabel',
-                          'h3',
-                          {
-                            className: 'text-xl font-semibold text-gray-900',
-                            style: getElementTextStyle('findUs.addressLabel'),
-                          },
-                          findUs.addressLabel,
-                        )}
-                        {renderRichTextElement(
-                          'findUs.address',
-                          'p',
-                          {
-                            className: 'whitespace-pre-line text-base font-medium text-gray-700',
-                            style: getElementBodyTextStyle('findUs.address'),
-                          },
-                          sanitizedAddress,
-                        )}
-                      </div>
-                    </div>
-                  </article>
-
-                  <article className="rounded-[24px] border border-white/70 bg-white/75 p-3 shadow-[0_24px_48px_-30px_rgba(15,23,42,0.5)] backdrop-blur">
-                    <div className="flex items-start gap-3">
-                      <div className="flex h-10 w-10 flex-shrink-0 items-center justify-center rounded-2xl bg-orange-500 text-white">
-                        <Clock className="h-5 w-5" />
-                      </div>
-                      <div className="flex-1 space-y-2">
-                        {renderRichTextElement(
-                          'findUs.hoursLabel',
-                          'h3',
-                          {
-                            className: 'text-xl font-semibold text-gray-900',
-                            style: getElementTextStyle('findUs.hoursLabel'),
-                          },
-                          findUs.hoursLabel,
-                        )}
-                        {renderRichTextElement(
-                          'findUs.hours',
-                          'p',
-                          {
-                            className: 'whitespace-pre-line text-base font-medium text-gray-700',
-                            style: getElementBodyTextStyle('findUs.hours'),
-                          },
-                          findUs.hours,
-                        )}
-                      </div>
-                    </div>
-                  </article>
-
-                  <article className="rounded-[24px] border border-white/70 bg-white/75 p-3 shadow-[0_24px_48px_-30px_rgba(15,23,42,0.5)] backdrop-blur">
-                    <div className="flex items-start gap-3">
-                      <div className="flex h-10 w-10 flex-shrink-0 items-center justify-center rounded-2xl bg-orange-500 text-white">
-                        <Phone className="h-5 w-5" />
-                      </div>
-                      <div className="flex-1 space-y-3">
-                        {renderRichTextElement(
-                          'findUs.cityLabel',
-                          'h3',
-                          {
-                            className: 'text-xl font-semibold text-gray-900',
-                            style: getElementTextStyle('findUs.cityLabel'),
-                          },
-                          findUs.cityLabel,
-                        )}
-                        <div className="flex flex-col gap-3 text-base font-medium text-gray-700" style={findUsBodyTextStyle}>
-                          <div className="flex items-center gap-2">
-                            <a
-                              href={`tel:${whatsappTestNumber}`}
-                              className="inline-flex items-center gap-2 text-base font-semibold text-gray-900 transition hover:text-orange-500"
-                            >
-                              <Phone className="h-5 w-5 text-orange-500" />
-                              {whatsappTestNumber}
-                            </a>
-                            <a
-                              href={whatsappUrl}
-                              target="_blank"
-                              rel="noopener noreferrer"
-                              className="inline-flex h-8 w-8 items-center justify-center rounded-full bg-green-500 text-white transition hover:bg-green-600"
-                              aria-label="Nous écrire sur WhatsApp"
-                            >
-                              <MessageCircle className="h-4 w-4" />
-                            </a>
-                          </div>
-                          <div className="flex items-start gap-2">
-                            <Mail className="mt-0.5 h-5 w-5 flex-shrink-0 text-orange-500" />
-                            <div className="min-w-0 break-all text-base text-gray-700">
-                              {renderRichTextElement(
-                                'findUs.city',
-                                'p',
-                                {
-                                  className: 'break-all text-base font-medium text-gray-700',
-                                  style: getElementBodyTextStyle('findUs.city'),
-                                },
-                                sanitizedCity,
-                              )}
-                            </div>
-                          </div>
-                        </div>
-                      </div>
-                    </div>
-                  </article>
-                </div>
-              </div>
-
-              <div className="flex w-full flex-1">
-                <div className="flex w-full flex-col gap-5 rounded-[36px] border border-white/70 bg-white/75 p-5 shadow-[0_28px_70px_-32px_rgba(15,23,42,0.55)] backdrop-blur">
-                  <div className="relative aspect-[5/4] w-full overflow-hidden rounded-3xl bg-white">
-                    {hasMapLocation ? (
-                      <iframe
-                        title={`Carte Google Maps pour ${findUsMapTitle}`}
-                        src={findUsMapEmbedUrl}
-                        loading="lazy"
-                        referrerPolicy="no-referrer-when-downgrade"
-                        className="h-full w-full border-0"
-                        allowFullScreen
-                      />
-                    ) : (
-                      <div className="flex h-full w-full items-center justify-center bg-gray-100 px-8 text-center">
-                        <p className="text-lg text-gray-500" style={findUsBodyTextStyle}>
-                          La localisation de notre restaurant sera bientôt disponible.
-                        </p>
-                      </div>
->>>>>>> 470348ec
                     )}
                     <div className="flex flex-col gap-3 text-base font-medium text-gray-700" style={findUsBodyTextStyle}>
                       <div className="flex items-center gap-2">
